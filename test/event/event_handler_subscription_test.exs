--- conflicted
+++ resolved
@@ -25,8 +25,6 @@
       shutdown_subscription(subscription)
 
       assert_receive {:DOWN, ^ref, :process, ^handler, _reason}
-<<<<<<< HEAD
-=======
     end
 
     test "should retry subscription on error" do
@@ -63,7 +61,6 @@
       send(handler, :subscribe_to_events)
 
       assert_receive {:subscribed, ^subscription}
->>>>>>> 8cfb938d
     end
   end
 
