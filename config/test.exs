use Mix.Config

# Print only warnings and errors during test
config :logger, :console, level: :warn, format: "[$level] $message\n"

config :ex_unit,
  capture_log: true,
  assert_receive_timeout: 200

config :eventstore, EventStore.Storage,
  serializer: Commanded.Serialization.JsonSerializer,
  username: "postgres",
  password: "postgres",
  database: "commanded_test",
  hostname: "localhost",
<<<<<<< HEAD
  pool_size: 1,
  extensions: [{Postgrex.Extensions.Calendar, []}]

config :commanded, :extreme,
  db_type: :node, 
  host: "localhost", 
  port: 1113, 
  username: "admin", 
  password: "changeit",
  reconnect_delay: 2_000,
  max_attempts: :infinity

config :commanded,
    event_store_adapter: String.to_atom(
      "Elixir.#{Map.get(System.get_env(), "COMMANDED_EVENT_STORE_ADAPTER", "Commanded.EventStore.Adapters.EventStoreEventStore")}")
=======
  pool_size: 1
>>>>>>> bbc41f97
<|MERGE_RESOLUTION|>--- conflicted
+++ resolved
@@ -13,9 +13,7 @@
   password: "postgres",
   database: "commanded_test",
   hostname: "localhost",
-<<<<<<< HEAD
-  pool_size: 1,
-  extensions: [{Postgrex.Extensions.Calendar, []}]
+  pool_size: 1
 
 config :commanded, :extreme,
   db_type: :node, 
@@ -24,11 +22,9 @@
   username: "admin", 
   password: "changeit",
   reconnect_delay: 2_000,
-  max_attempts: :infinity
+  max_attempts: :infinity,
+  streams_prefix: "testcommanded"
 
 config :commanded,
     event_store_adapter: String.to_atom(
       "Elixir.#{Map.get(System.get_env(), "COMMANDED_EVENT_STORE_ADAPTER", "Commanded.EventStore.Adapters.EventStoreEventStore")}")
-=======
-  pool_size: 1
->>>>>>> bbc41f97
